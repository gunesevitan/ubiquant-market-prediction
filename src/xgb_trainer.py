import numpy as np
import pandas as pd
import xgboost as xgb

import settings
import metrics
import visualization


class XGBoostTrainer:

    def __init__(self, features, target, model_parameters, fit_parameters):

        self.features = features
        self.target = target
        self.model_parameters = model_parameters
        self.fit_parameters = fit_parameters

    def train_and_validate_single_split(self, df):

        """
        Train and validate on given dataframe with specified configuration

        Parameters
        ----------
        df [pandas.DataFrame of shape (n_samples, n_columns)]: Dataframe of features, target and folds
        """

        print(f'{"-" * 30}\nRunning XGBoost Model for Training\n{"-" * 30}\n')

        df_feature_importance = pd.DataFrame(data=np.zeros(len(self.features)), index=self.features, columns=['Importance'])
        trn_idx, val_idx = df.loc[df['fold'] == 0].index, df.loc[df['fold'] == 1].index
        trn_dataset = xgb.DMatrix(df.loc[trn_idx, self.features], label=df.loc[trn_idx, self.target])
        val_dataset = xgb.DMatrix(df.loc[val_idx, self.features], label=df.loc[val_idx, self.target])

        model = xgb.train(
            params=self.model_parameters,
            dtrain=trn_dataset,
            evals=[(trn_dataset, 'train'), (val_dataset, 'val')],
            num_boost_round=self.fit_parameters['boosting_rounds'],
            early_stopping_rounds=self.fit_parameters['early_stopping_rounds'],
            verbose_eval=self.fit_parameters['verbose_eval'],
            feval=metrics.pearson_correlation_coefficient_eval_xgb
        )
        model.save_model(settings.MODELS / 'xgboost' / 'single_split' / 'model.json')

        df.loc[val_idx, 'predictions'] = model.predict(xgb.DMatrix(df.loc[val_idx, self.features]))
<<<<<<< HEAD
        print(model.get_score(importance_type='gain'))
        print(df_feature_importance)
        df_feature_importance['Importance'] += model.get_score(importance_type='gain')
=======
        for feature, importance in model.get_score(importance_type='gain').items():
            df_feature_importance.loc[feature, 'Importance'] += importance

>>>>>>> ac919436
        val_score = metrics.mean_pearson_correlation_coefficient(df)
        print(f'\nXGBoost Validation Score: {val_score:.6f}\n')
        df['predictions'].to_csv(settings.MODELS / 'xgboost' / 'single_split' / 'predictions.csv', index=False)

        visualization.visualize_feature_importance(
            df_feature_importance=df_feature_importance,
            title='XGBoost - Single Split Feature Importance (Gain)',
            path=settings.MODELS / 'xgboost' / 'single_split' / 'feature_importance.png'
        )
        visualization.visualize_predictions(
            y_true=df.loc[val_idx, self.target],
            y_pred=df.loc[val_idx, 'predictions'],
            title='XGBoost - Single Split Predictions',
            path=settings.MODELS / 'xgboost' / 'single_split' / 'predictions.png'
        )

    def train_no_split(self, df):

        """
        Train on given dataframe with specified configuration

        Parameters
        ----------
        df [pandas.DataFrame of shape (n_samples, n_columns)]: Dataframe of features and target
        """

        print(f'{"-" * 30}\nRunning XGBoost Model for Training\n{"-" * 30}\n')

        df_feature_importance = pd.DataFrame(data=np.zeros(len(self.features)), index=self.features, columns=['Importance'])
        trn_dataset = xgb.DMatrix(df.loc[:, self.features], label=df.loc[:, self.target])

        model = xgb.train(
            params=self.model_parameters,
            dtrain=trn_dataset,
            evals=[(trn_dataset, 'train')],
            num_boost_round=self.fit_parameters['boosting_rounds'],
            early_stopping_rounds=self.fit_parameters['early_stopping_rounds'],
            verbose_eval=self.fit_parameters['verbose_eval'],
            feval=metrics.pearson_correlation_coefficient_eval_xgb
        )
        model.save_model(settings.MODELS / 'xgboost' / 'no_split' / 'model.json')

        for feature, importance in model.get_score(importance_type='gain').items():
            df_feature_importance.loc[feature, 'Importance'] += importance
        visualization.visualize_feature_importance(
            df_feature_importance=df_feature_importance,
            title='XGBoost - No Split Feature Importance (Gain)',
            path=settings.MODELS / 'xgboost' / 'no_split' / 'feature_importance.png'
        )<|MERGE_RESOLUTION|>--- conflicted
+++ resolved
@@ -45,15 +45,9 @@
         model.save_model(settings.MODELS / 'xgboost' / 'single_split' / 'model.json')
 
         df.loc[val_idx, 'predictions'] = model.predict(xgb.DMatrix(df.loc[val_idx, self.features]))
-<<<<<<< HEAD
-        print(model.get_score(importance_type='gain'))
-        print(df_feature_importance)
-        df_feature_importance['Importance'] += model.get_score(importance_type='gain')
-=======
         for feature, importance in model.get_score(importance_type='gain').items():
             df_feature_importance.loc[feature, 'Importance'] += importance
 
->>>>>>> ac919436
         val_score = metrics.mean_pearson_correlation_coefficient(df)
         print(f'\nXGBoost Validation Score: {val_score:.6f}\n')
         df['predictions'].to_csv(settings.MODELS / 'xgboost' / 'single_split' / 'predictions.csv', index=False)
